﻿using Medallion.Shell;
using Microsoft.VisualStudio.TestTools.UnitTesting;
using System;
using System.Collections.Generic;
using System.IO;
using System.Linq;
using System.Reflection;
using System.Text;
using System.Threading;
using System.Threading.Tasks;

namespace Medallion.Shell.Tests
{
    [TestClass]
    public class GeneralTest
    {
        [TestMethod]
        public void TestGrep()
        {
            var command = Shell.Default.Run("SampleCommand", "grep", "a+");
            command.StandardInput.WriteLine("hi");
            command.StandardInput.WriteLine("aa");
            command.StandardInput.Close();
            command.StandardOutput.ReadToEnd().ShouldEqual("aa\r\n");
        }

        [TestMethod]
        public void TestPipedGrep()
        {
            Log.WriteLine("******** TestPipedGrep starting *********");

            var command = (
                Command.Run("SampleCommand", "grep", "a") < new[] { "abcd", "a", "ab", "abc" }
                | Command.Run("SampleCommand", "grep", "b")
                | Command.Run("SampleCommand", "grep", "c") 
            );

            var results = command.StandardOutput.GetLines().ToArray();

            results.SequenceEqual(new[] { "abcd", "abc" }).ShouldEqual(true);
        }

        [TestMethod]
        public void TestLongWriteWithInfrequentReads()
        {
            var lines = Enumerable.Range(0, 100).Select(i => i.ToString())
                .ToArray();

            var command = Command.Run("SampleCommand", "grep", ".") < lines;
            var outputLines = new List<string>();
            var readTask = Task.Run(() =>
            {
                var rand = new Random(12345);
                while (true)
                {
                    if (rand.Next(10) == 0)
                    {
                        Thread.Sleep(200);
                    }
                    else
                    {
                        var line = command.StandardOutput.ReadLine();
                        if (line == null)
                        {
                            return;
                        }
                        else
                        {
                            outputLines.Add(line);
                        }
                    }
                }
            });

            Task.WaitAll(command.Task, readTask);

            string.Join("/", outputLines).ShouldEqual(string.Join("/", lines));
        }

        [TestMethod]
        public void TestHead()
        {
            var shell = new Shell(o => o.StartInfo(si => si.RedirectStandardError = false));
            var command = shell.Run("SampleCommand", "head", "10") < Enumerable.Range(0, 100).Select(i => i.ToString());
            command.Task.Result.StandardOutput.Trim().ShouldEqual(string.Join(Environment.NewLine, Enumerable.Range(0, 10)));
        }

        [TestMethod]
        public void TestCloseStandardOutput()
        {
            var shell = new Shell(o => o.StartInfo(si => si.RedirectStandardError = false));
            var command = shell.Run("SampleCommand", "grep", "a") < Enumerable.Repeat(new string('a', 1000), 1000);
            command.StandardOutput.BaseStream.ReadByte();
            command.StandardOutput.BaseStream.Dispose();
            
            UnitTestHelpers.AssertThrows<ObjectDisposedException>(() => command.StandardOutput.BaseStream.ReadByte());
            UnitTestHelpers.AssertThrows<ObjectDisposedException>(() => command.StandardOutput.ReadToEnd());

            var command2 = shell.Run("SampleCommand", "grep", "a") < Enumerable.Repeat(new string('a', 1000), 1000);
            command2.Wait();
            command2.StandardOutput.Dispose();
            UnitTestHelpers.AssertThrows<ObjectDisposedException>(() => command2.StandardOutput.Read());
        }

        [TestMethod]
        public void TestExitCode()
        {
            if (!Command.Run("SampleCommand", "exit", 0).Result.Success)
            {
                Assert.Fail("Should have worked");
            }
            if (Command.Run("SampleCommand", "exit", 1).Result.Success)
            {
                Assert.Fail("Should have failed");
            }

            var shell = new Shell(o => o.ThrowOnError());
            var ex = UnitTestHelpers.AssertThrows<AggregateException>(() => shell.Run("SampleCommand", "exit", -1).Task.Wait());
            ex.InnerExceptions.Select(e => e.GetType()).SequenceEqual(new[] { typeof(ErrorExitCodeException) })
                .ShouldEqual(true);

            shell.Run("SampleCommand", "exit", 0).Task.Wait();
        }

        [TestMethod]
        public void TestThrowOnErrorWithTimeout()
        {
            var command = Command.Run("SampleCommand", new object[] { "exit", 1 }, o => o.ThrowOnError().Timeout(TimeSpan.FromDays(1)));
            var ex = UnitTestHelpers.AssertThrows<AggregateException>(() => command.Task.Wait());
            ex.InnerExceptions.Select(e => e.GetType()).SequenceEqual(new[] { typeof(ErrorExitCodeException) })
                .ShouldEqual(true);
        }

        [TestMethod]
        public void TestTimeout()
        {
            var willTimeout = Command.Run("SampleCommand", new object[] { "sleep", 1000000 }, o => o.Timeout(TimeSpan.FromMilliseconds(200)));
            var ex = UnitTestHelpers.AssertThrows<AggregateException>(() => willTimeout.Task.Wait());
            Assert.IsInstanceOfType(ex.InnerException, typeof(TimeoutException));
        }

        [TestMethod]
        public void TestErrorHandling()
        {
            var command = Command.Run("SampleCommand", "echo") < "abc" > new char[0];
            UnitTestHelpers.AssertThrows<AggregateException>(() => command.Wait());

            var command2 = Command.Run("SampleCommand", "echo") < this.ErrorLines();
            UnitTestHelpers.AssertThrows<AggregateException>(() => command.Wait());
        }

        [TestMethod]
        public void TestStopBufferingAndDiscard()
        {
            var command = Command.Run("SampleCommand", "pipe");
            command.StandardOutput.StopBuffering();
            var line = new string('a', 100);
            var state = 0;
            while (state < 2)
            {
                Log.WriteLine("Write to unbuffered command");
                var task = command.StandardInput.WriteLineAsync(line);
                if (!task.Wait(TimeSpan.FromSeconds(1)))
                {
                    if (state == 0)
                    {
                        Log.WriteLine("Buffer full: read one line");
                        var outLine = command.StandardOutput.ReadLine();
                        outLine.ShouldEqual(line);
                        // after this, we need to read more than one line to re-block since the readers buffer internally
                    }
                    else
                    {
                        Log.WriteLine("Buffer full: discard content");
                        command.StandardOutput.Discard();
                    }
                    
                    task.Wait(TimeSpan.FromSeconds(.5)).ShouldEqual(true, "can finish after read");
                    if (state == 1)
                    {
                        command.StandardInput.Close();
                    }
                    state++;
                }
            }
        }

        [TestMethod]
        public void TestKill()
        {
            var command = Command.Run("SampleCommand", "pipe");
            command.StandardInput.WriteLine("abc");
            command.StandardInput.Flush();
            Thread.Sleep(100);
            command.Task.IsCompleted.ShouldEqual(false);

            command.Kill();
            command.Result.Success.ShouldEqual(false);
            command.Result.ExitCode.ShouldEqual(-1);

            command.StandardOutput.ReadLine().ShouldEqual("abc");
        }

        [TestMethod]
        public void TestKillAfterFinished()
        {
            var command = Command.Run("SampleCommand", "bool", true, "something");
            command.Task.Wait();
            command.Kill();
            command.Result.Success.ShouldEqual(true);
        }

        [TestMethod]
        public void TestNestedKill()
        {
            var lines = new List<string>();
            var pipeline = Command.Run("SampleCommand", "pipe")
                | Command.Run("SampleCommand", "pipe")
                | Command.Run("SampleCommand", "pipe") > lines;
            pipeline.StandardInput.WriteLine("a line");
            pipeline.StandardInput.Flush();
            Thread.Sleep(100);
            pipeline.Task.IsCompleted.ShouldEqual(false);
            
            pipeline.Kill();
            pipeline.Result.Success.ShouldEqual(false);
            // This doesn't work right now due to our lack of flushing. There's not enought data so the single line gets caught
            // between pipes
            UnitTestHelpers.AssertThrows<ArgumentOutOfRangeException>(() => lines[0].ShouldEqual("a line"));
        }

        [TestMethod]
        public void TestVersioning()
        {
            var version = typeof(Command).Assembly.GetName().Version.ToString();
            var informationalVersion = (AssemblyInformationalVersionAttribute)typeof(Command).Assembly.GetCustomAttribute(typeof(AssemblyInformationalVersionAttribute));
            Assert.IsNotNull(informationalVersion);
            version.ShouldEqual(informationalVersion.InformationalVersion + ".0");
        }

        [TestMethod]
<<<<<<< HEAD
        public void TestShortFlush()
        {
            var command = Command.Run("SampleCommand", "shortflush", "a");
            var readCommand = command.StandardOutput.ReadBlockAsync(new char[1], 0, 1);
            //var readCommand = command.StandardOutput.BaseStream.ReadAsync(new byte[1], 0, 1);
            readCommand.Wait(TimeSpan.FromSeconds(5)).ShouldEqual(true);

            command.StandardInput.Close();
            command.Task.Wait(TimeSpan.FromSeconds(5)).ShouldEqual(true);
        }

        [TestMethod]
        public void TestAutoFlush()
        {
            var command = Command.Run("SampleCommand", "echo", "--per-char");
            command.StandardInput.AutoFlush.ShouldEqual(true);
            command.StandardInput.Write('a');

            var buffer = new char[1];
            var asyncRead = command.StandardOutput.ReadBlockAsync(buffer, 0, 1);
            asyncRead.Wait(TimeSpan.FromSeconds(3)).ShouldEqual(true);
            buffer[0].ShouldEqual('a');

            command.StandardInput.AutoFlush = false;
            command.StandardInput.Write('b');
            asyncRead = command.StandardOutput.ReadBlockAsync(buffer, 0, 1);
            asyncRead.Wait(TimeSpan.FromSeconds(.01)).ShouldEqual(false);
            command.StandardInput.Flush();
            asyncRead.Wait(TimeSpan.FromSeconds(3)).ShouldEqual(true);
            buffer[0].ShouldEqual('b');

            command.StandardInput.Close();
=======
        public void TestErrorEcho()
        {
            var command = Command.Run("SampleCommand", "errecho") < "abc";
            command.Result.StandardError.ShouldEqual("abc");
>>>>>>> 96b4d279
        }

        private IEnumerable<string> ErrorLines()
        {
            yield return "1";
            throw new InvalidOperationException("Can't enumerate");
        }
    }
}<|MERGE_RESOLUTION|>--- conflicted
+++ resolved
@@ -239,7 +239,6 @@
         }
 
         [TestMethod]
-<<<<<<< HEAD
         public void TestShortFlush()
         {
             var command = Command.Run("SampleCommand", "shortflush", "a");
@@ -272,12 +271,13 @@
             buffer[0].ShouldEqual('b');
 
             command.StandardInput.Close();
-=======
+        }
+
+        [TestMethod]
         public void TestErrorEcho()
         {
             var command = Command.Run("SampleCommand", "errecho") < "abc";
             command.Result.StandardError.ShouldEqual("abc");
->>>>>>> 96b4d279
         }
 
         private IEnumerable<string> ErrorLines()
