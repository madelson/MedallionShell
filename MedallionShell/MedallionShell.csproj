--- conflicted
+++ resolved
@@ -6,17 +6,11 @@
 
   <PropertyGroup>
     <RootNamespace>Medallion.Shell</RootNamespace>
-<<<<<<< HEAD
-    <Version>1.6.1</Version>
-    <FileVersion>1.6.1.0</FileVersion>
+    <Version>1.6.2</Version>
+    <FileVersion>1.6.2.0</FileVersion>
     <!-- per https://codingforsmarties.wordpress.com/2016/01/21/how-to-version-assemblies-destined-for-nuget/, since we're strong-named -->
     <AssemblyVersion>1.0.0.0</AssemblyVersion>
     <PackageId>MedallionShell.StrongName</PackageId>
-=======
-    <Version>1.6.2</Version>
-    <AssemblyVersion>1.6.2.0</AssemblyVersion>
-    <FileVersion>1.6.2.0</FileVersion>
->>>>>>> 7fbe9171
     <Authors>Michael Adelson</Authors>
     <Description>Strong-named release of MedallionShell 1.x. MedallionShell is a lightweight, cross-platform library that simplifies working with processes in .NET</Description>
     <Copyright>Copyright © 2017 Michael Adelson</Copyright>
